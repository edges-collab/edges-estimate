--- conflicted
+++ resolved
@@ -1,10 +1,6 @@
 """Provides extra routines for fitting that are not in yabf."""
 import numpy as np
-<<<<<<< HEAD
-from edges_cal.modelling import Model
-=======
 from edges_cal.modelling import FixedLinearModel
->>>>>>> 77f8b36c
 from scipy import stats
 from scipy.optimize import minimize
 from yabf import Component
@@ -31,11 +27,7 @@
         resid = self.spectrum - eor
         return self.fg.fit(
             ydata=resid,
-<<<<<<< HEAD
             weights=1 / self.sigma ** 2 if hasattr(self.sigma, "__len__") else None,
-=======
-            weights=1 / self.sigma ** 2 if hasattr(self.sigma, "__len__") else 1.0,
->>>>>>> 77f8b36c
         )
 
     def fg_params(self, p):
