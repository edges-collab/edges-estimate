"""
Models of the foregrounds
"""
import attr
import numpy as np
from cached_property import cached_property
from yabf import Component, Parameter


@attr.s(frozen=True)
class Foreground(Component):
    """Base class for all foreground models, don't use this directly!"""

    freqs: np.ndarray = attr.ib(kw_only=True, eq=attr.cmp_using(eq=np.array_equal))
    nuc = attr.ib(75.0, kw_only=True, converter=float)

    @cached_property
    def provides(self):
        return [f"{self.name}_spectrum"]

    @cached_property
    def f(self):
        return self.freqs / self.nuc

    def calculate(self, ctx=None, **params):
        return self.model(**params)

    def model(self, **params):
        pass


@attr.s(frozen=True)
class Tcmb(Component):
    T = attr.ib(2.7255, kw_only=True, converter=float)

    @cached_property
    def provides(self):
        return [f"{self.name}_scalar"]

    def calculate(self, ctx=None, **params):
        return self.T


class _PhysicalBase(Foreground):
    base_parameters = [
        Parameter("b0", 1750, min=0, max=1e5, latex=r"b_0 [K]"),
        Parameter("b1", 0, latex=r"b_1 [K]"),
        Parameter("b2", 0, latex=r"b_2 [K]"),
        Parameter("b3", 0, latex=r"b_3 [K]"),
        Parameter("ion_spec_index", -2, min=-3, max=-1, latex=r"\alpha_{\rm ion}"),
    ]

    def model(self, **p):
        b = [p[f"b{i}"] for i in range(4)]
        alpha = p["ion_spec_index"]

        x = np.exp(-b[3] * self.f ** alpha)
        return b[0] * self.f ** (b[1] + b[2] * np.log(self.f) - 2.5) * x, x


class PhysicalHills(_PhysicalBase):
    """
    Eq 6. from Hills et al.
    """

    base_parameters = _PhysicalBase.base_parameters + [
        Parameter("Te", 1000, min=0, max=5000, latex=r"T_e [K]"),
    ]

    def model(self, Te, **p):
        first_term, x = super().model(**p)
        return first_term + Te * (1 - x)


class PhysicalSmallIonDepth(_PhysicalBase):
    """
    Eq. 7 from Hills et al.
    """

    base_parameters = _PhysicalBase.base_parameters + [
        Parameter("b4", 0, latex=r"b_4 [K]")
    ]

    def model(self, **p):
        first_term, x = super().model(p)
        b4 = p["b4"]
        return first_term + b4 / self.f ** 2

    # Possible derived quantities
    def Te(self, ctx, **params):
        """Approximate value of Te in the small-ion-depth limit"""
        return params["b4"] / params["b3"]


class PhysicalLin(Foreground):
    """
    Eq. 8 from Hills et al.
    """

    base_parameters = [Parameter("p0", fiducial=1750, latex=r"p_0")] + [
        Parameter(f"p{i}", fiducial=0, latex=fr"p_{i}") for i in range(1, 5)
    ]

    def model(self, **p):
        p = [p[f"p{i}"] for i in range(5)]

        return (
            self.f ** -2.5 * (p[0] + np.log(self.f) * (p[1] + p[2] * np.log(self.f)))
            + p[3] * self.f ** -4.5
            + p[4] * self.f ** -2
        )

    # Possible derived parameters
    def b0(self, ctx, **p):
        """The corresponding b0 from PhysicalHills"""
        return p["p0"]

    def b1(self, ctx, **p):
        """The corresponding b1 from PhysicalHills"""
        return p["p1"] / p["p0"]

    def b2(self, ctx, **p):
        """The corresponding b2 from PhysicalHills"""
        return p["p2"] / p["p0"] - self.b1(ctx, **p) ** 2 / 2

    def b3(self, ctx, **p):
        """The corresponding b3 from PhysicalHills"""
        return -p["p3"] / p["p0"]

    def b4(self, ctx, **p):
        """The corresponding b4 from PhysicalHills"""
        return p["p4"]


@attr.s
class IonContrib(Foreground):
    """
    Absorption and emission due to the ionosphere
    """

    base_parameters = [Parameter("absorption", fiducial=0, latex=r"\tau")] + [
        Parameter("emissivity", fiducial=0, latex=r"T_{elec}")
    ]

    def model(self, **p):
        return p["absorption"] * self.f ** -4.5 + p["emissivity"] * self.f ** -2


@attr.s
class LinLog(Foreground):
    """
    LinLog model from Memo #122

    .. note:: the model there is slightly ambiguous. Actually taking the Taylor Expansion
              of the ExpLog model makes it clear that a_1 (here p_1) should be
              equivalently zero. See Memo #122 for details.

              We leave that parameter open, but suggest not letting it vary, and leaving
              it as zero.

    Parameters
    ----------
    poly_order : int
        The maximum polynomial order will be `poly_order - 1`. There are `poly_order + 1`
        total parameters, including `beta` and `p1` (which should usually be set to zero).
    """

    poly_order = attr.ib(5, converter=int, kw_only=True)
    use_p1 = attr.ib(False, converter=bool)

    def __attrs_post_init__(self):
        super().__attrs_post_init__()

        if not self.use_p1 and "p1" in self.child_active_params:
            raise ValueError(
                "You are attempting to fit p1, but it won't affect anything!"
            )

    @cached_property
    def base_parameters(self):
        p = [
            Parameter("beta", -2.5, min=-5, max=0, latex=r"\beta"),
            Parameter("p0", 1750, latex=r"p_0"),
            Parameter("p1", 0, latex=r"p_1"),
        ]

        assert self.poly_order >= 1, "poly_order must be >= 1"

        # First create the parameters.
        for i in range(2, self.poly_order):
            p.append(Parameter(f"p{i}", 0, latex=fr"p_{i}"))
        return tuple(p)

    @cached_property
    def logf(self):
        return np.log(self.f)

    @cached_property
    def basis(self):
        return np.array([self.logf ** i for i in range(self.poly_order)])

    def model(self, **p):
        pp = [p[f"p{i}"] for i in range(self.poly_order)]
        if not self.use_p1:
            pp[1] = 0

        terms = [pp[i] * self.basis[i] for i in range(self.poly_order)]
        return self.f ** p["beta"] * np.sum(terms, axis=0)


@attr.s
class Sinusoid(Foreground):
    base_parameters = [
        Parameter("amp", 0, min=0, max=1, latex=r"A_{\rm sin}"),
        Parameter("lambda", 10, min=1, max=30, latex=r"\lambda_{\rm sin}"),
        Parameter("phase", 0, min=-np.pi, max=np.pi, latex=r"\phi_{\rm sin}"),
    ]

    def model(self, **p):
        return p["amp"] * np.sin(2 * np.pi * self.freqs / p["lambda"] + p["phase"])


@attr.s
class DampedSinusoid(Component):
    freqs: np.ndarray = attr.ib(kw_only=True, eq=attr.cmp_using(eq=np.array_equal))
    provides = ("sin_spectrum",)

    base_parameters = [
        Parameter("amp", 0, min=0, max=1, latex=r"A_{\rm sin}"),
        Parameter("lambda", 10, min=1, max=30, latex=r"\lambda_{\rm sin}"),
        Parameter("phase", 0, min=-np.pi, max=np.pi, latex=r"\phi_{\rm sin}"),
    ]

    def calculate(self, ctx=None, **p):
        models = np.array([v for k, v in ctx.items() if k.endswith("spectrum")])
        amp = np.sum(models, axis=0)
        amp *= p["amp"]
        return amp * np.sin(2 * np.pi * self.freqs / p["lambda"] + p["phase"])


class LinPoly(LinLog):
    """Eq. 10 from Hills et al.

    .. note:: The polynomial terms are offset by a prior assumption for beta: -2.5.

    The equation is

    .. math :: T(nu) = (nu/nuc)**-beta * Sum[p_i (nu/nuc)**i]
    """

    def model(self, **p):
        terms = []
        for key, val in p.items():
            if key == "beta":
                continue
            i = int(key[1:])
            terms.append(val * self.f ** i)

        return np.sum(terms, axis=0) * self.f ** p["beta"]


@attr.s
class Bias(Component):
    x: np.ndarray = attr.ib(kw_only=True, eq=attr.cmp_using(eq=np.array_equal))
    centre = attr.ib(1, converter=float, kw_only=True)

    poly_order = attr.ib(1, converter=int, kw_only=True)
    kind = attr.ib("spectrum", kw_only=True)
    log = attr.ib(False, kw_only=True)
    additive = attr.ib(False, kw_only=True, converter=bool)

    @cached_property
    def base_parameters(self):
        p = [Parameter("b0", 1, min=-np.inf if self.additive else 0, latex=r"b_0")]

        assert self.poly_order >= 1, "poly_order must be >= 1"

        # First create the parameters.
        for i in range(1, self.poly_order):
            p.append(Parameter(f"b{i}", 0, latex=fr"b_{i}"))
        return tuple(p)

    def evaluate_poly(self, **params):
        x = self.x / self.centre
        if self.log:
            x = np.log(x)

        res = 0
        for i in range(self.poly_order):
            p = params[f"b{i}"]
            res += p * x ** i

        return res

    def calculate(self, ctx, **params):
        bias = self.evaluate_poly(**params)

        for key, val in ctx.items():
            if key.endswith(self.kind):
                if self.additive:
                    ctx[key] += bias
                    break  # only add to one thing, otherwise it's doubling up.
                else:
                    ctx[key] *= bias


@attr.s
class LogPoly(Foreground):
    """
    LogPoly model from Sims et.al. 2020 (Equation 18)
    T_{Fg} = 10^sum(d_i*log10(ν/ν_0)^i)_{i=0 to N}
    Parameters
    ----------
    poly_order : int
        The maximum polynomial order will be `poly_order `. There are `poly_order+1`
        total parameters.
    """

    poly_order = attr.ib(5, converter=int, kw_only=True)

    
    @cached_property
    def base_parameters(self):
        p = [
            Parameter("p0", 2, latex=r"p_0"),
            ]
        assert self.poly_order >= 1, "poly_order must be >= 1"

        # First create the parameters.
<<<<<<< HEAD
        for i in range(1, self.poly_order+1):
=======
        for i in range(self.poly_order + 1):
>>>>>>> bd160b1b
            p.append(Parameter(f"p{i}", 0, latex=fr"p_{i}"))
        return tuple(p)

    @cached_property
    def logf(self):
        return np.log10(self.f)

    @cached_property
    def basis(self):
        return np.array([self.logf ** i for i in range(self.poly_order + 1)])

    def model(self, **p):
        pp = [p[f"p{i}"] for i in range(self.poly_order + 1)]

        terms = [pp[i] * self.basis[i] for i in range(self.poly_order + 1)]
        return 10 ** np.sum(terms, axis=0)<|MERGE_RESOLUTION|>--- conflicted
+++ resolved
@@ -327,11 +327,7 @@
         assert self.poly_order >= 1, "poly_order must be >= 1"
 
         # First create the parameters.
-<<<<<<< HEAD
         for i in range(1, self.poly_order+1):
-=======
-        for i in range(self.poly_order + 1):
->>>>>>> bd160b1b
             p.append(Parameter(f"p{i}", 0, latex=fr"p_{i}"))
         return tuple(p)
 
