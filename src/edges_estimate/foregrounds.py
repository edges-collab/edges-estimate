"""
Models of the foregrounds
"""
import attr
import numpy as np
from cached_property import cached_property
from yabf import Component, Parameter


@attr.s(frozen=True)
class Foreground(Component):
    """Base class for all foreground models, don't use this directly!"""

    freqs: np.ndarray = attr.ib(kw_only=True, eq=attr.cmp_using(eq=np.array_equal))
    nuc = attr.ib(75.0, kw_only=True, converter=float)

    @cached_property
    def provides(self):
        return [f"{self.name}_spectrum"]

    @cached_property
    def f(self):
        return self.freqs / self.nuc

    def calculate(self, ctx=None, **params):
        return self.model(**params)

    def model(self, **params):
        pass


@attr.s(frozen=True)
class Tcmb(Component):
    T = attr.ib(2.7255, kw_only=True, converter=float)

    @cached_property
    def provides(self):
        return [f"{self.name}_scalar"]

    def calculate(self, ctx=None, **params):
        return self.T


class _PhysicalBase(Foreground):
    base_parameters = [
        Parameter("b0", 1750, min=0, max=1e5, latex=r"b_0 [K]"),
        Parameter("b1", 0, latex=r"b_1 [K]"),
        Parameter("b2", 0, latex=r"b_2 [K]"),
        Parameter("b3", 0, latex=r"b_3 [K]"),
        Parameter("ion_spec_index", -2, min=-3, max=-1, latex=r"\alpha_{\rm ion}"),
    ]

    def model(self, **p):
        b = [p[f"b{i}"] for i in range(4)]
        alpha = p["ion_spec_index"]

        x = np.exp(-b[3] * self.f ** alpha)
        return b[0] * self.f ** (b[1] + b[2] * np.log(self.f) - 2.5) * x, x


class PhysicalHills(_PhysicalBase):
    """
    Eq 6. from Hills et al.
    """

    base_parameters = _PhysicalBase.base_parameters + [
        Parameter("Te", 1000, min=0, max=5000, latex=r"T_e [K]"),
    ]

    def model(self, Te, **p):
        first_term, x = super().model(**p)
        return first_term + Te * (1 - x)


class PhysicalSmallIonDepth(_PhysicalBase):
    """
    Eq. 7 from Hills et al.
    """

    base_parameters = _PhysicalBase.base_parameters + [
        Parameter("b4", 0, latex=r"b_4 [K]")
    ]

    def model(self, **p):
        first_term, x = super().model(p)
        b4 = p["b4"]
        return first_term + b4 / self.f ** 2

    # Possible derived quantities
    def Te(self, ctx, **params):
        """Approximate value of Te in the small-ion-depth limit"""
        return params["b4"] / params["b3"]


class PhysicalLin(Foreground):
    """
    Eq. 8 from Hills et al.
    """

    base_parameters = [Parameter("p0", fiducial=1750, latex=r"p_0")] + [
        Parameter(f"p{i}", fiducial=0, latex=fr"p_{i}") for i in range(1, 5)
    ]

    def model(self, **p):
        p = [p[f"p{i}"] for i in range(5)]

        return (
            self.f ** -2.5 * (p[0] + np.log(self.f) * (p[1] + p[2] * np.log(self.f)))
            + p[3] * self.f ** -4.5
            + p[4] * self.f ** -2
        )

    # Possible derived parameters
    def b0(self, ctx, **p):
        """The corresponding b0 from PhysicalHills"""
        return p["p0"]

    def b1(self, ctx, **p):
        """The corresponding b1 from PhysicalHills"""
        return p["p1"] / p["p0"]

    def b2(self, ctx, **p):
        """The corresponding b2 from PhysicalHills"""
        return p["p2"] / p["p0"] - self.b1(ctx, **p) ** 2 / 2

    def b3(self, ctx, **p):
        """The corresponding b3 from PhysicalHills"""
        return -p["p3"] / p["p0"]

    def b4(self, ctx, **p):
        """The corresponding b4 from PhysicalHills"""
        return p["p4"]


@attr.s
class IonContrib(Foreground):
    """
    Absorption and emission due to the ionosphere
    """

    base_parameters = [Parameter("absorption", fiducial=0, latex=r"\tau")] + [
        Parameter("emissivity", fiducial=0, latex=r"T_{elec}")
    ]

    def model(self, **p):
        return p["absorption"] * self.f ** -4.5 + p["emissivity"] * self.f ** -2


@attr.s
class LinLog(Foreground):
    """
    LinLog model from Memo #122

    .. note:: the model there is slightly ambiguous. Actually taking the Taylor Expansion
              of the ExpLog model makes it clear that a_1 (here p_1) should be
              equivalently zero. See Memo #122 for details.

              We leave that parameter open, but suggest not letting it vary, and leaving
              it as zero.

    Parameters
    ----------
    poly_order : int
        The maximum polynomial order will be `poly_order - 1`. There are `poly_order + 1`
        total parameters, including `beta` and `p1` (which should usually be set to zero).
    """

    poly_order = attr.ib(5, converter=int, kw_only=True)
    use_p1 = attr.ib(False, converter=bool)

    def __attrs_post_init__(self):
        super().__attrs_post_init__()

        if not self.use_p1 and "p1" in self.child_active_params:
            raise ValueError(
                "You are attempting to fit p1, but it won't affect anything!"
            )

    @cached_property
    def base_parameters(self):
        p = [
            Parameter("beta", -2.5, min=-5, max=0, latex=r"\beta"),
            Parameter("p0", 1750, latex=r"p_0"),
            Parameter("p1", 0, latex=r"p_1"),
        ]

        assert self.poly_order >= 1, "poly_order must be >= 1"

        # First create the parameters.
        for i in range(2, self.poly_order):
            p.append(Parameter(f"p{i}", 0, latex=fr"p_{i}"))
        return tuple(p)

    @cached_property
    def logf(self):
        return np.log(self.f)

    @cached_property
    def basis(self):
        return np.array([self.logf ** i for i in range(self.poly_order)])

    def model(self, **p):
        pp = [p[f"p{i}"] for i in range(self.poly_order)]
        if not self.use_p1:
            pp[1] = 0

        terms = [pp[i] * self.basis[i] for i in range(self.poly_order)]
        return self.f ** p["beta"] * np.sum(terms, axis=0)


@attr.s
class Sinusoid(Foreground):
    base_parameters = [
        Parameter("amp", 0, min=0, max=1, latex=r"A_{\rm sin}"),
        Parameter("lambda", 10, min=1, max=30, latex=r"\lambda_{\rm sin}"),
        Parameter("phase", 0, min=-np.pi, max=np.pi, latex=r"\phi_{\rm sin}"),
    ]

    def model(self, **p):
        return p["amp"] * np.sin(2 * np.pi * self.freqs / p["lambda"] + p["phase"])


@attr.s
class DampedOscillations(Foreground):
    base_parameters = [
        Parameter("amp_sin", 10e-10, min=-10, max=1000, latex=r"A_{\rm sin}"),
        Parameter("amp_cos", 10e-10, min=-10, max=1000, latex=r"A_{\rm cos}"),
        Parameter("P", 10, min=1, max=np.inf, latex=r"P_{\rm MHz}"),
        Parameter("b", 0, min=-10, max=10, latex=r"b"),
    ]

    def model(self, **p):
<<<<<<< HEAD
        phase = 2 * np.pi * self.freqs / p["P"]
        return (self.f)**p["b"] *(p["amp_sin"] * np.sin(phase) + p["amp_cos"] * np.cos(phase))
=======
        return (self.f) ** p["b"] * (
            p["amp0"] * np.sin(2 * np.pi * self.freqs / p["P"])
            + p["amp1"] * np.cos(2 * np.pi * self.freqs / p["P"])
        )
>>>>>>> d10793e3


@attr.s
class DampedSinusoid(Component):
    freqs: np.ndarray = attr.ib(kw_only=True, eq=attr.cmp_using(eq=np.array_equal))
    provides = ("sin_spectrum",)

    base_parameters = [
        Parameter("amp", 0, min=0, max=1, latex=r"A_{\rm sin}"),
        Parameter("lambda", 10, min=1, max=30, latex=r"\lambda_{\rm sin}"),
        Parameter("phase", 0, min=-np.pi, max=np.pi, latex=r"\phi_{\rm sin}"),
    ]

    def calculate(self, ctx=None, **p):
        models = np.array([v for k, v in ctx.items() if k.endswith("spectrum")])
        amp = np.sum(models, axis=0)
        amp *= p["amp"]
        return amp * np.sin(2 * np.pi * self.freqs / p["lambda"] + p["phase"])


class LinPoly(LinLog):
    """Eq. 10 from Hills et al.

    .. note:: The polynomial terms are offset by a prior assumption for beta: -2.5.

    The equation is

    .. math :: T(nu) = (nu/nuc)**-beta * Sum[p_i (nu/nuc)**i]
    """

    def model(self, **p):
        terms = []
        for key, val in p.items():
            if key == "beta":
                continue
            i = int(key[1:])
            terms.append(val * self.f ** i)

        return np.sum(terms, axis=0) * self.f ** p["beta"]


@attr.s
class Bias(Component):
    x: np.ndarray = attr.ib(kw_only=True, eq=attr.cmp_using(eq=np.array_equal))
    centre = attr.ib(1, converter=float, kw_only=True)

    poly_order = attr.ib(1, converter=int, kw_only=True)
    kind = attr.ib("spectrum", kw_only=True)
    log = attr.ib(False, kw_only=True)
    additive = attr.ib(False, kw_only=True, converter=bool)

    @cached_property
    def base_parameters(self):
        p = [Parameter("b0", 1, min=-np.inf if self.additive else 0, latex=r"b_0")]

        assert self.poly_order >= 1, "poly_order must be >= 1"

        # First create the parameters.
        for i in range(1, self.poly_order):
            p.append(Parameter(f"b{i}", 0, latex=fr"b_{i}"))
        return tuple(p)

    def evaluate_poly(self, **params):
        x = self.x / self.centre
        if self.log:
            x = np.log(x)

        res = 0
        for i in range(self.poly_order):
            p = params[f"b{i}"]
            res += p * x ** i

        return res

    def calculate(self, ctx, **params):
        bias = self.evaluate_poly(**params)

        for key, val in ctx.items():
            if key.endswith(self.kind):
                if self.additive:
                    ctx[key] += bias
                    break  # only add to one thing, otherwise it's doubling up.
                else:
                    ctx[key] *= bias


@attr.s
class LogPoly(Foreground):
    """
    LogPoly model from Sims et.al. 2020 (Equation 18)
    T_{Fg} = 10^sum(d_i*log10(ν/ν_0)^i)_{i=0 to N}
    Parameters
    ----------
    poly_order : int
        The maximum polynomial order will be `poly_order `. There are `poly_order+1`
        total parameters.
    """

    poly_order = attr.ib(5, converter=int, kw_only=True)

    @cached_property
    def base_parameters(self):
        p = [
            Parameter("p0", 2, latex=r"p_0"),
        ]
        assert self.poly_order >= 1, "poly_order must be >= 1"

        # First create the parameters.
        for i in range(1, self.poly_order + 1):
            p.append(Parameter(f"p{i}", 0, latex=fr"p_{i}"))
        return tuple(p)

    @cached_property
    def logf(self):
        return np.log10(self.f)

    @cached_property
    def basis(self):
        return np.array([self.logf ** i for i in range(self.poly_order + 1)])

    def model(self, **p):
        pp = [p[f"p{i}"] for i in range(self.poly_order + 1)]

        terms = [pp[i] * self.basis[i] for i in range(self.poly_order + 1)]
        return 10 ** np.sum(terms, axis=0)<|MERGE_RESOLUTION|>--- conflicted
+++ resolved
@@ -230,15 +230,8 @@
     ]
 
     def model(self, **p):
-<<<<<<< HEAD
         phase = 2 * np.pi * self.freqs / p["P"]
         return (self.f)**p["b"] *(p["amp_sin"] * np.sin(phase) + p["amp_cos"] * np.cos(phase))
-=======
-        return (self.f) ** p["b"] * (
-            p["amp0"] * np.sin(2 * np.pi * self.freqs / p["P"])
-            + p["amp1"] * np.cos(2 * np.pi * self.freqs / p["P"])
-        )
->>>>>>> d10793e3
 
 
 @attr.s
