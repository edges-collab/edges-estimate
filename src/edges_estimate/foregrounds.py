"""
Models of the foregrounds
"""
import attr
import numpy as np
from cached_property import cached_property
from yabf import Component, Parameter


@attr.s(frozen=True)
class Foreground(Component):
    """Base class for all foreground models, don't use this directly!"""

    freqs: np.ndarray = attr.ib(kw_only=True, eq=attr.cmp_using(eq=np.array_equal))
    nuc = attr.ib(75.0, kw_only=True, converter=float)

    @cached_property
    def provides(self):
        return [f"{self.name}_spectrum"]

    @cached_property
    def f(self):
        return self.freqs / self.nuc

    def calculate(self, ctx=None, **params):
        return self.model(**params)

    def model(self, **params):
        pass


@attr.s(frozen=True)
class Tcmb(Component):
    T = attr.ib(2.7255, kw_only=True, converter=float)

    @cached_property
    def provides(self):
        return [f"{self.name}_scalar"]

    def calculate(self, ctx=None, **params):
        return self.T


class _PhysicalBase(Foreground):
    base_parameters = [
        Parameter("b0", 1750, min=0, max=1e5, latex=r"b_0 [K]"),
        Parameter("b1", 0, latex=r"b_1 [K]"),
        Parameter("b2", 0, latex=r"b_2 [K]"),
        Parameter("b3", 0, latex=r"b_3 [K]"),
        Parameter("ion_spec_index", -2, min=-3, max=-1, latex=r"\alpha_{\rm ion}"),
    ]

    def model(self, **p):
        b = [p[f"b{i}"] for i in range(4)]
        alpha = p["ion_spec_index"]

        x = np.exp(-b[3] * self.f ** alpha)
        return b[0] * self.f ** (b[1] + b[2] * np.log(self.f) - 2.5) * x, x


class PhysicalHills(_PhysicalBase):
    """
    Eq 6. from Hills et al.
    """

    base_parameters = _PhysicalBase.base_parameters + [
        Parameter("Te", 1000, min=0, max=5000, latex=r"T_e [K]"),
    ]

    def model(self, Te, **p):
        first_term, x = super().model(**p)
        return first_term + Te * (1 - x)


class PhysicalSmallIonDepth(_PhysicalBase):
    """
    Eq. 7 from Hills et al.
    """

    base_parameters = _PhysicalBase.base_parameters + [
        Parameter("b4", 0, latex=r"b_4 [K]")
    ]

    def model(self, **p):
        first_term, x = super().model(p)
        b4 = p["b4"]
        return first_term + b4 / self.f ** 2

    # Possible derived quantities
    def Te(self, ctx, **params):
        """Approximate value of Te in the small-ion-depth limit"""
        return params["b4"] / params["b3"]


class PhysicalLin(Foreground):
    """
    Eq. 8 from Hills et al.
    """

    base_parameters = [Parameter("p0", fiducial=1750, latex=r"p_0")] + [
        Parameter(f"p{i}", fiducial=0, latex=fr"p_{i}") for i in range(1, 5)
    ]

    def model(self, **p):
        p = [p[f"p{i}"] for i in range(5)]

        return (
            self.f ** -2.5 * (p[0] + np.log(self.f) * (p[1] + p[2] * np.log(self.f)))
            + p[3] * self.f ** -4.5
            + p[4] * self.f ** -2
        )

    # Possible derived parameters
    def b0(self, ctx, **p):
        """The corresponding b0 from PhysicalHills"""
        return p["p0"]

    def b1(self, ctx, **p):
        """The corresponding b1 from PhysicalHills"""
        return p["p1"] / p["p0"]

    def b2(self, ctx, **p):
        """The corresponding b2 from PhysicalHills"""
        return p["p2"] / p["p0"] - self.b1(ctx, **p) ** 2 / 2

    def b3(self, ctx, **p):
        """The corresponding b3 from PhysicalHills"""
        return -p["p3"] / p["p0"]

    def b4(self, ctx, **p):
        """The corresponding b4 from PhysicalHills"""
        return p["p4"]


@attr.s
class IonContrib(Foreground):
    """
    Absorption and emission due to the ionosphere
    """

    base_parameters = [Parameter("absorption", fiducial=0, latex=r"\tau")] + [
        Parameter("emissivity", fiducial=0, latex=r"T_{elec}")
    ]

    def model(self, **p):
        return p["absorption"] * self.f ** -4.5 + p["emissivity"] * self.f ** -2


@attr.s
class LinLog(Foreground):
    """
    LinLog model from Memo #122

    .. note:: the model there is slightly ambiguous. Actually taking the Taylor Expansion
              of the ExpLog model makes it clear that a_1 (here p_1) should be
              equivalently zero. See Memo #122 for details.

              We leave that parameter open, but suggest not letting it vary, and leaving
              it as zero.

    Parameters
    ----------
    poly_order : int
        The maximum polynomial order will be `poly_order - 1`. There are `poly_order + 1`
        total parameters, including `beta` and `p1` (which should usually be set to zero).
    """

    poly_order = attr.ib(5, converter=int, kw_only=True)
    use_p1 = attr.ib(False, converter=bool)

    def __attrs_post_init__(self):
        super().__attrs_post_init__()

        if not self.use_p1 and "p1" in self.child_active_params:
            raise ValueError(
                "You are attempting to fit p1, but it won't affect anything!"
            )

    @cached_property
    def base_parameters(self):
        p = [
            Parameter("beta", -2.5, min=-5, max=0, latex=r"\beta"),
            Parameter("p0", 1750, latex=r"p_0"),
            Parameter("p1", 0, latex=r"p_1"),
        ]

        assert self.poly_order >= 1, "poly_order must be >= 1"

        # First create the parameters.
        for i in range(2, self.poly_order):
            p.append(Parameter(f"p{i}", 0, latex=fr"p_{i}"))
        return tuple(p)

    @cached_property
    def logf(self):
        return np.log(self.f)

    @cached_property
    def basis(self):
        return np.array([self.logf ** i for i in range(self.poly_order)])

    def model(self, **p):
        pp = [p[f"p{i}"] for i in range(self.poly_order)]
        if not self.use_p1:
            pp[1] = 0

        terms = [pp[i] * self.basis[i] for i in range(self.poly_order)]
        return self.f ** p["beta"] * np.sum(terms, axis=0)


@attr.s
class Sinusoid(Foreground):
    base_parameters = [
        Parameter("amp", 0, min=0, max=1, latex=r"A_{\rm sin}"),
        Parameter("lambda", 10, min=1, max=30, latex=r"\lambda_{\rm sin}"),
        Parameter("phase", 0, min=-np.pi, max=np.pi, latex=r"\phi_{\rm sin}"),
    ]

    def model(self, **p):
        return p["amp"] * np.sin(2 * np.pi * self.freqs / p["lambda"] + p["phase"])


@attr.s
class DampedSinusoid(Component):
    freqs: np.ndarray = attr.ib(kw_only=True, eq=attr.cmp_using(eq=np.array_equal))
    provides = ("sin_spectrum",)

    base_parameters = [
        Parameter("amp", 0, min=0, max=1, latex=r"A_{\rm sin}"),
        Parameter("lambda", 10, min=1, max=30, latex=r"\lambda_{\rm sin}"),
        Parameter("phase", 0, min=-np.pi, max=np.pi, latex=r"\phi_{\rm sin}"),
    ]

    def calculate(self, ctx=None, **p):
        models = np.array([v for k, v in ctx.items() if k.endswith("spectrum")])
        amp = np.sum(models, axis=0)
        amp *= p["amp"]
        return amp * np.sin(2 * np.pi * self.freqs / p["lambda"] + p["phase"])


class LinPoly(LinLog):
    """Eq. 10 from Hills et al.

    .. note:: The polynomial terms are offset by a prior assumption for beta: -2.5.

    The equation is

    .. math :: T(nu) = (nu/nuc)**-beta * Sum[p_i (nu/nuc)**i]
    """

    def model(self, **p):
        terms = []
        for key, val in p.items():
            if key == "beta":
                continue
            i = int(key[1:])
            terms.append(val * self.f ** i)

        return np.sum(terms, axis=0) * self.f ** p["beta"]


@attr.s
class Bias(Component):
    x: np.ndarray = attr.ib(kw_only=True, eq=attr.cmp_using(eq=np.array_equal))
    centre = attr.ib(1, converter=float, kw_only=True)

    poly_order = attr.ib(1, converter=int, kw_only=True)
    kind = attr.ib("spectrum", kw_only=True)
    log = attr.ib(False, kw_only=True)
    additive = attr.ib(False, kw_only=True, converter=bool)

    @cached_property
    def base_parameters(self):
        p = [Parameter("b0", 1, min=-np.inf if self.additive else 0, latex=r"b_0")]

        assert self.poly_order >= 1, "poly_order must be >= 1"

        # First create the parameters.
        for i in range(1, self.poly_order):
            p.append(Parameter(f"b{i}", 0, latex=fr"b_{i}"))
        return tuple(p)

    def evaluate_poly(self, **params):
        x = self.x / self.centre
        if self.log:
            x = np.log(x)

        res = 0
        for i in range(self.poly_order):
            p = params[f"b{i}"]
            res += p * x ** i

        return res

    def calculate(self, ctx, **params):
        bias = self.evaluate_poly(**params)

        for key, val in ctx.items():
            if key.endswith(self.kind):
                if self.additive:
                    ctx[key] += bias
                    break  # only add to one thing, otherwise it's doubling up.
                else:
                    ctx[key] *= bias


@attr.s
class LogPoly(Foreground):
    """
    LogPoly model from Sims et.al. 2020 (Equation 18)
    T_{Fg} = 10^sum(d_i*log10(ν/ν_0)^i)_{i=1 to N}
    Parameters
    ----------
    poly_order : int
        The maximum polynomial order will be `poly_order `. There are `poly_order`
        total parameters.
    """

    poly_order = attr.ib(5, converter=int, kw_only=True)
<<<<<<< HEAD
=======
<<<<<<< HEAD


=======
>>>>>>> bc4a84a4

    @cached_property
    def base_parameters(self):
        assert self.poly_order >= 1, "poly_order must be >= 1"

        # First create the parameters.
        for i in range(1, self.poly_order+1):
            p.append(Parameter(f"p{i}", 0, latex=fr"p_{i}"))
        return tuple(p)

    @cached_property
    def logf(self):
        return np.log10(self.f)

    @cached_property
    def basis(self):
        return np.array([self.logf ** i for i in range(1, self.poly_order+1)])

    def model(self, **p):
        pp = [p[f"p{i}"] for i in range(1,self.poly_order+1)]

        terms = [pp[i] * self.basis[i] for i in range(1, self.poly_order+1)]
        return 10 ** np.sum(terms, axis=0)<|MERGE_RESOLUTION|>--- conflicted
+++ resolved
@@ -317,13 +317,6 @@
     """
 
     poly_order = attr.ib(5, converter=int, kw_only=True)
-<<<<<<< HEAD
-=======
-<<<<<<< HEAD
-
-
-=======
->>>>>>> bc4a84a4
 
     @cached_property
     def base_parameters(self):
